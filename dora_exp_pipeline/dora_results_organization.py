# Results organization module
#
# Steven Lu
# June 3, 2021

import os
from six import add_metaclass
from abc import ABCMeta, abstractmethod
import matplotlib.pyplot as plt


METHOD_POOL = []


def get_res_org_method(method_name):
    ret_method = None
    for org_method in METHOD_POOL:
        if org_method.can_run(method_name):
            ret_method = org_method
            break

    if ret_method is None:
        raise RuntimeError(f'No results organization method can be used for '
                           f'the method {method_name} specified in the config '
                           f'file')

    return ret_method


def register_org_method(org_method):
    if isinstance(org_method, ResultsOrganization):
        METHOD_POOL.append(org_method)
    else:
        raise RuntimeError('Invalid results organization method cannot be '
                           'registered in the pool. Valid results organization '
                           'method must implement the base class '
                           'ResultsOrganization.')


@add_metaclass(ABCMeta)
class ResultsOrganization(object):
    def __init__(self, method_name):
        self.method_name = method_name

    def can_run(self, loader_name):
        if loader_name.lower() == self.method_name.lower():
            return True
        else:
            return False

<<<<<<< HEAD
    def run(self, data_ids, dts_scores, dts_sels, outlier_alg_name, out_dir,
            logger, **params):
        self._run(data_ids, dts_scores, dts_sels, outlier_alg_name, out_dir,
                  logger, **params)
=======
    def run(self, data_ids, dts_scores, logger, alg_name, **params):
        self._run(data_ids, dts_scores, logger, alg_name, **params)
>>>>>>> 5514af0d

    @abstractmethod
    def _run(self, data_ids, dts_scores, dts_sels, outlier_alg_name, logger,
             **params):
        raise RuntimeError('This function must be implemented in a child class')


class SaveScoresCSV(ResultsOrganization):
    def __init__(self):
        super(SaveScoresCSV, self).__init__('save_scores')

<<<<<<< HEAD
    def _run(self, data_ids, dts_scores, dts_sels, outlier_alg_name, out_dir,
             logger):
=======
    def _run(self, data_ids, dts_scores, logger, alg_name, out_dir):
>>>>>>> 5514af0d
        if not os.path.exists(out_dir):
            os.mkdir(out_dir)
            if logger:
                logger.text(f'Created output directory: {out_dir}')

<<<<<<< HEAD
        out_file = open(f'{out_dir}/selections-{outlier_alg_name}.csv', 'w')

        for ind, (s_ind, dts_id, score) in enumerate(zip(dts_sels, data_ids,
                                                         dts_scores)):
            out_file.write(f'{ind}, {s_ind}, {dts_id}, {score}\n')
=======
        out_file = open(f'{out_dir}/{alg_name}/selection.csv', 'w')
        scores = np.argsort(dts_scores)[::-1]
        
        for ind, s_ind in enumerate(scores):
            out_file.write(f'{ind}, {s_ind}, {data_ids[s_ind]}, '
                           f'{dts_scores[s_ind]}\n')
>>>>>>> 5514af0d

        out_file.close()

class SaveComparisonPlot(ResultsOrganization):
    def __init__(self):
        super(SaveComparisonPlot, self).__init__('comparison_plot')

    def _run(self, data_ids, dts_scores, logger, alg_name, validation_dir, out_dir):
        # Outliers will be 1s and inliers will be 0s. 
        labels = self._get_validation_labels(validation_dir)
        scores = np.argsort(dts_scores)[::-1]

        x = list(range(1, len(scores)+1))
        y = []
        numOutliers = 0
        
        for i in range(len(scores)):
            if(labels[scores[i]] == 1):
                numOutliers += 1
            y.append(numOutliers)

        fig, axes = plt.subplots()
        index = x.index(y[-1])
        area = np.trapz(y[:index+1], x[:index+1])
        
        plt.plot(x, y, label=alg_name)
        plt.plot([], [], ' ', label=f'Area: {area}')
        plt.title('Correct Outliers vs Selected Outliers')
        plt.xlabel('Number of Outliers Selected')
        plt.ylabel('Number of True Outliers')
        plt.legend()
        axes.set_xlim(1, y[-1])
        axes.set_ylim(1, y[-1])
        plt.savefig(f'{out_dir}/comparison_plot_{alg_name}.png')

    def _get_validation_labels(self, validation_dir):
        with open(validation_dir, 'r') as f:
            text = f.read().split("\n")[:-1]
            
        labels = {}
        for i in text:
            line = i.split(",")
            labels[int(line[0])] = int(line[1])

        return labels
        


save_scores_csv = SaveScoresCSV()
register_org_method(save_scores_csv)

save_comparison_plot = SaveComparisonPlot()
register_org_method(save_comparison_plot)


# Copyright (c) 2021 California Institute of Technology ("Caltech").
# U.S. Government sponsorship acknowledged.
# All rights reserved.
# Redistribution and use in source and binary forms, with or without
# modification, are permitted provided that the following conditions are met:
# - Redistributions of source code must retain the above copyright notice,
#   this list of conditions and the following disclaimer.
# - Redistributions in binary form must reproduce the above copyright notice,
#   this list of conditions and the following disclaimer in the documentation
#   and/or other materials provided with the distribution.
# - Neither the name of Caltech nor its operating division, the Jet Propulsion
#   Laboratory, nor the names of its contributors may be used to endorse or
#   promote products derived from this software without specific prior written
#   permission.
#
# THIS SOFTWARE IS PROVIDED BY THE COPYRIGHT HOLDERS AND CONTRIBUTORS "AS IS"
# AND ANY EXPRESS OR IMPLIED WARRANTIES, INCLUDING, BUT NOT LIMITED TO, THE
# IMPLIED WARRANTIES OF MERCHANTABILITY AND FITNESS FOR A PARTICULAR PURPOSE ARE
# DISCLAIMED. IN NO EVENT SHALL THE COPYRIGHT OWNER OR CONTRIBUTORS BE LIABLE
# FOR ANY DIRECT, INDIRECT, INCIDENTAL, SPECIAL, EXEMPLARY, OR CONSEQUENTIAL
# DAMAGES (INCLUDING, BUT NOT LIMITED TO, PROCUREMENT OF SUBSTITUTE GOODS OR
# SERVICES; LOSS OF USE, DATA, OR PROFITS; OR BUSINESS INTERRUPTION) HOWEVER
# CAUSED AND ON ANY THEORY OF LIABILITY, WHETHER IN CONTRACT, STRICT LIABILITY,
# OR TORT (INCLUDING NEGLIGENCE OR OTHERWISE) ARISING IN ANY WAY OUT OF THE USE
# OF THIS SOFTWARE, EVEN IF ADVISED OF THE POSSIBILITY OF SUCH DAMAGE.<|MERGE_RESOLUTION|>--- conflicted
+++ resolved
@@ -7,6 +7,7 @@
 from six import add_metaclass
 from abc import ABCMeta, abstractmethod
 import matplotlib.pyplot as plt
+import numpy as np
 
 
 METHOD_POOL = []
@@ -48,15 +49,10 @@
         else:
             return False
 
-<<<<<<< HEAD
     def run(self, data_ids, dts_scores, dts_sels, outlier_alg_name, out_dir,
             logger, **params):
         self._run(data_ids, dts_scores, dts_sels, outlier_alg_name, out_dir,
                   logger, **params)
-=======
-    def run(self, data_ids, dts_scores, logger, alg_name, **params):
-        self._run(data_ids, dts_scores, logger, alg_name, **params)
->>>>>>> 5514af0d
 
     @abstractmethod
     def _run(self, data_ids, dts_scores, dts_sels, outlier_alg_name, logger,
@@ -68,31 +64,18 @@
     def __init__(self):
         super(SaveScoresCSV, self).__init__('save_scores')
 
-<<<<<<< HEAD
     def _run(self, data_ids, dts_scores, dts_sels, outlier_alg_name, out_dir,
              logger):
-=======
-    def _run(self, data_ids, dts_scores, logger, alg_name, out_dir):
->>>>>>> 5514af0d
         if not os.path.exists(out_dir):
             os.mkdir(out_dir)
             if logger:
                 logger.text(f'Created output directory: {out_dir}')
 
-<<<<<<< HEAD
         out_file = open(f'{out_dir}/selections-{outlier_alg_name}.csv', 'w')
 
         for ind, (s_ind, dts_id, score) in enumerate(zip(dts_sels, data_ids,
                                                          dts_scores)):
             out_file.write(f'{ind}, {s_ind}, {dts_id}, {score}\n')
-=======
-        out_file = open(f'{out_dir}/{alg_name}/selection.csv', 'w')
-        scores = np.argsort(dts_scores)[::-1]
-        
-        for ind, s_ind in enumerate(scores):
-            out_file.write(f'{ind}, {s_ind}, {data_ids[s_ind]}, '
-                           f'{dts_scores[s_ind]}\n')
->>>>>>> 5514af0d
 
         out_file.close()
 
@@ -100,7 +83,11 @@
     def __init__(self):
         super(SaveComparisonPlot, self).__init__('comparison_plot')
 
-    def _run(self, data_ids, dts_scores, logger, alg_name, validation_dir, out_dir):
+    def _run(self, data_ids, dts_scores, dts_sels, alg_name, out_dir, logger,
+             validation_dir):
+        if(not(os.path.exists(out_dir))):
+            os.makedirs(out_dir)
+            
         # Outliers will be 1s and inliers will be 0s. 
         labels = self._get_validation_labels(validation_dir)
         scores = np.argsort(dts_scores)[::-1]
