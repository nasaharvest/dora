# Data loading module parameters
data_loader: {
    name: 'Catalog',
    params: {}
}
data_to_fit: '/home/urebbapr/research/dora/sample_data/astronomy_des/Y3_mastercat_12_3_19_SOMv0.21_indexselect_p0.0001_lups_colors.h5'
data_to_score: '/home/urebbapr/research/dora/sample_data/astronomy_des/Y3_mastercat_12_3_19_SOMv0.21_indexselect_p0.0001_lups_colors.h5'
zscore_normalization: False
out_dir: '/home/urebbapr/research/dora/local/runs/dataloader_test'

# Feature extraction module
features: {
    raw_values: {
        # no args
    }
}

# Outlier detection module
top_n: 10
outlier_detection: {
<<<<<<< HEAD
    iforest: {
        n_trees: 100
    },
    # pca: {
    #     k: 3
    # },
    # rx: {},
    # negative_sampling: {
    #    percent_increase: 20
    # },
    # random: {}
=======
    iforest: {},
    pca: {
        k: 3
    },
    rx: {},
    negative_sampling: {
       percent_increase: 20
    },
    random: {}
>>>>>>> 8e112128
}

# Results organization module
results: {
    kmeans: {
        n_clusters: 5
    }
}<|MERGE_RESOLUTION|>--- conflicted
+++ resolved
@@ -18,20 +18,9 @@
 # Outlier detection module
 top_n: 10
 outlier_detection: {
-<<<<<<< HEAD
     iforest: {
         n_trees: 100
     },
-    # pca: {
-    #     k: 3
-    # },
-    # rx: {},
-    # negative_sampling: {
-    #    percent_increase: 20
-    # },
-    # random: {}
-=======
-    iforest: {},
     pca: {
         k: 3
     },
@@ -40,7 +29,6 @@
        percent_increase: 20
     },
     random: {}
->>>>>>> 8e112128
 }
 
 # Results organization module
