\def\year{2021}\relax
%File: formatting-instructions-latex-2021.tex
%release 2021.2
\documentclass[letterpaper]{article} % DO NOT CHANGE THIS
\usepackage{aaai21}  % DO NOT CHANGE THIS
\usepackage{times}  % DO NOT CHANGE THIS
\usepackage{helvet} % DO NOT CHANGE THIS
\usepackage{courier}  % DO NOT CHANGE THIS
\usepackage[hyphens]{url}  % DO NOT CHANGE THIS
\usepackage{graphicx} % DO NOT CHANGE THIS
\urlstyle{rm} % DO NOT CHANGE THIS
\def\UrlFont{\rm}  % DO NOT CHANGE THIS
\usepackage{natbib}  % DO NOT CHANGE THIS AND DO NOT ADD ANY OPTIONS TO IT
\usepackage{caption} % DO NOT CHANGE THIS AND DO NOT ADD ANY OPTIONS TO IT
\frenchspacing  % DO NOT CHANGE THIS
\setlength{\pdfpagewidth}{8.5in}  % DO NOT CHANGE THIS
\setlength{\pdfpageheight}{11in}  % DO NOT CHANGE THIS
%\nocopyright
%PDF Info Is REQUIRED.
% For /Author, add all authors within the parentheses, separated by commas. No accents or commands.
% For /Title, add Title in Mixed Case. No accents or commands. Retain the parentheses.
\pdfinfo{
/Title (AAAI Press Formatting Instructions for Authors Using LaTeX -- A Guide)
/Author (AAAI Press Staff, Pater Patel Schneider, Sunil Issar, J. Scott Penberthy, George Ferguson, Hans Guesgen, Francisco Cruz, Marc Pujol-Gonzalez)
/TemplateVersion (2021.2)
} %Leave this
% /Title ()
% Put your actual complete title (no codes, scripts, shortcuts, or LaTeX commands) within the parentheses in mixed case
% Leave the space between \Title and the beginning parenthesis alone
% /Author ()
% Put your actual complete list of authors (no codes, scripts, shortcuts, or LaTeX commands) within the parentheses in mixed case.
% Each author should be only by a comma. If the name contains accents, remove them. If there are any LaTeX commands,
% remove them.

% DISALLOWED PACKAGES
% \usepackage{authblk} -- This package is specifically forbidden
% \usepackage{balance} -- This package is specifically forbidden
% \usepackage{color (if used in text)
% \usepackage{CJK} -- This package is specifically forbidden
% \usepackage{float} -- This package is specifically forbidden
% \usepackage{flushend} -- This package is specifically forbidden
% \usepackage{fontenc} -- This package is specifically forbidden
% \usepackage{fullpage} -- This package is specifically forbidden
% \usepackage{geometry} -- This package is specifically forbidden
% \usepackage{grffile} -- This package is specifically forbidden
% \usepackage{hyperref} -- This package is specifically forbidden
% \usepackage{navigator} -- This package is specifically forbidden
% (or any other package that embeds links such as navigator or hyperref)
% \indentfirst} -- This package is specifically forbidden
% \layout} -- This package is specifically forbidden
% \multicol} -- This package is specifically forbidden
% \nameref} -- This package is specifically forbidden
% \usepackage{savetrees} -- This package is specifically forbidden
% \usepackage{setspace} -- This package is specifically forbidden
% \usepackage{stfloats} -- This package is specifically forbidden
% \usepackage{tabu} -- This package is specifically forbidden
% \usepackage{titlesec} -- This package is specifically forbidden
% \usepackage{tocbibind} -- This package is specifically forbidden
% \usepackage{ulem} -- This package is specifically forbidden
% \usepackage{wrapfig} -- This package is specifically forbidden
% DISALLOWED COMMANDS
% \nocopyright -- Your paper will not be published if you use this command
% \addtolength -- This command may not be used
% \balance -- This command may not be used
% \baselinestretch -- Your paper will not be published if you use this command
% \clearpage -- No page breaks of any kind may be used for the final version of your paper
% \columnsep -- This command may not be used
% \newpage -- No page breaks of any kind may be used for the final version of your paper
% \pagebreak -- No page breaks of any kind may be used for the final version of your paperr
% \pagestyle -- This command may not be used
% \tiny -- This is not an acceptable font size.
% \vspace{- -- No negative value may be used in proximity of a caption, figure, table, section, subsection, subsubsection, or reference
% \vskip{- -- No negative value may be used to alter spacing above or below a caption, figure, table, section, subsection, subsubsection, or reference

\setcounter{secnumdepth}{0} %May be changed to 1 or 2 if section numbers are desired.

\usepackage{siunitx}
\usepackage[dvipsnames]{xcolor}
\newcommand{\todo}[1]{\textcolor{blue}{#1}}

% The file aaai21.sty is the style file for AAAI Press
% proceedings, working notes, and technical reports.
%

% Title

% Your title must be in mixed case, not sentence case.
% That means all verbs (including short verbs like be, is, using,and go),
% nouns, adverbs, adjectives should be capitalized, including both words in hyphenated terms, while
% articles, conjunctions, and prepositions are lower case unless they
% directly follow a colon or long dash
\iffalse
\title{AAAI Press Formatting Instructions \\for Authors Using \LaTeX{} --- A Guide }
\author{
    %Authors
    % All authors must be in the same font size and format.
    Written by AAAI Press Staff\textsuperscript{\rm 1}\thanks{With help from the AAAI Publications Committee.}\\
    AAAI Style Contributions by Pater Patel Schneider,
    Sunil Issar,  \\
    J. Scott Penberthy,
    George Ferguson,
    Hans Guesgen,
    Francisco Cruz,
    Marc Pujol-Gonzalez
    \\
}
\affiliations{
    %Afiliations
    \textsuperscript{\rm 1}Association for the Advancement of Artificial Intelligence\\
    %If you have multiple authors and multiple affiliations
    % use superscripts in text and roman font to identify them.
    %For example,

    % Sunil Issar, \textsuperscript{\rm 2}
    % J. Scott Penberthy, \textsuperscript{\rm 3}
    % George Ferguson,\textsuperscript{\rm 4}
    % Hans Guesgen, \textsuperscript{\rm 5}.
    % Note that the comma should be placed BEFORE the superscript for optimum readability

    2275 East Bayshore Road, Suite 160\\
    Palo Alto, California 94303\\
    % email address must be in roman text type, not monospace or sans serif
    publications21@aaai.org

    % See more examples next
}
\fi
\iffalse
%Example, Single Author, ->> remove \iffalse,\fi and place them surrounding AAAI title to use it
\title{My Publication Title --- Single Author}
\author {
    % Author
    Author Name \\
}

\affiliations{
    Affiliation \\
    Affiliation Line 2 \\
    name@example.com
}
\fi


%Example, Multiple Authors, ->> remove \iffalse,\fi and place them surrounding AAAI title to use it
\title{Domain-agnostic Outlier Ranking Algorithms (DORA)---A Configurable Pipeline for Facilitating Outlier Detection in Scientific Datasets}
\author {
    % Authors
    First Author Name,\textsuperscript{\rm 1}
    Second Author Name, \textsuperscript{\rm 2}
    Third Author Name \textsuperscript{\rm 1} \\
}
\affiliations {
    % Affiliations
    \textsuperscript{\rm 1} Affiliation 1 \\
    \textsuperscript{\rm 2} Affiliation 2 \\
    firstAuthor@affiliation1.com, secondAuthor@affilation2.com, thirdAuthor@affiliation1.com
}

\begin{document}

\maketitle

\begin{abstract}
Automatic detection of out-of-distribution (OOD) samples or features is
universally needed when working with scientific datasets. For example,
OOD detection methods can be used for cleaning datasets or flagging
novel samples in order to guide instrument acquisition or scientific analysis.
We present Domain-agnostic Outlier Ranking Algorithms (DORA) to provide
a configurable pipeline that makes it easy for scientists to apply and evaluate
outlier detection methods in a variety of domains. DORA allows users to 
configure outlier detection experiments by specifying the location of their 
dataset(s), the input data type, feature extraction methods, and which 
algorithms should be applied. DORA supports image, raster, time series, 
or feature vector input data types and outlier detection methods that include
 Isolation Forest, Discovery via Eigenbasis Modeling of Uninteresting Data 
 (DEMUD), principal component analysis (PCA), Reed-Xiaoli (RX) detector, 
 Local RX, negative sampling, and probabilistic autoencoder. Given a set of
  data samples, each algorithm assigns an outlier score to each sample. DORA
   provides results organization and visualization modules to help users 
   process the results, including sorting samples by outlier score, evaluating 
   outlier recall for a set of known/labeled outliers, clustering groups of 
   similar outliers together, and causal graphs. To demonstrate the 
   cross-domain applicability of DORA, we conducted outlier detection
    experiments for three real-world use cases: 1) cleaning noisy ground-truth 
    datasets (Earth Science), 
     2) flagging non-astrophysical objects in the Dark Energy Survey 
     (astrophysics), and 3) novelty-guided onboard targeting of instruments
      for Mars rovers (planetary science). [We showed that ...]
\end{abstract}

\section{Introduction}
The ability to automatically detect out-of-distribution samples in large data 
sets is of interest for a wide variety of scientific domains. Depending on the
 application setting, this capability is also commonly referred to as anomaly
  detection, outlier detection, or novelty detection. More broadly, this is 
  referred to as out-of-distribution (OOD) detection. In general, the goal of 
  OOD detection systems is to identify samples that deviate from the majority
   of samples in a dataset in an unsupervised manner (Pimentel et al., 2014). 
   In machine learning, these methods are commonly used for identifying 
   mislabeled or otherwise invalid samples in a dataset 
   (e.g., Liang et al., 2018; Böhm et al., 2020). 
   
   When working with science datasets, OOD detection can be used for 
   cleaning datasets, e.g., flagging ground-truth labels with GPS or human
    entry error or identifying wrongly categorized objects in a catalog. 
    It could also be used for discovery, e.g., to flag novel samples in order 
    to guide instrument acquisition or scientific analysis. Another application
   is the detection of rare objects that are known to exist but the known
   examples are too few to create a large enough labeled dataset for 
   supervised classification algorithms. 
  Despite wide differences in applications, data types, and dimensionality,
 the same underlying machine learning algorithms can be employed across 
 all of these domains. A challenge for applying them however is that domain
 scientists do not always have the programming or machine learning background
 to apply the algorithms themselves using existing tools. Given the widespread 
 applicability and transferability of OOD methods, the scientific community 
 would benefit from a tool that made it easy for them to apply popular outlier
 detection algorithms to their science datasets. We created DORA (Domain-
 agnostic Outlier Ranking Algorithms) to provide a tool for applying outlier 
 detection algorithms to a variety of scientific data sets with minimal coding
 required. Users need only to specify details for their data/application 
 including the data type, location, and algorithms to run in an experiment
 configuration file. DORA supports image, raster, time series, 
or feature vector input data types and outlier detection methods that include
 Isolation Forest, Discovery via Eigenbasis Modeling of Uninteresting Data 
 (DEMUD)~\citep{wagstaff:demud13}, principal component analysis (PCA),
   Reed-Xiaoli (RX) detector,  
 Local RX, negative sampling~\cite{sipple:neg-sampling20}, and probabilistic 
 autoencoder. Given a set of data samples, each algorithm assigns an outlier 
 score to each sample. DORA provides results organization and visualization 
 modules to help users process the results, including sorting samples by outlier 
 score, evaluating outlier recall for a set of known/labeled outliers, clustering 
 groups of similar outliers together, and causal graphs. To demonstrate the 
 cross-domain applicability of DORA, we conducted outlier detection experiments 
 for three real-world use cases: 1) cleaning noisy ground-truth datasets (Earth 
 Science), 2) flagging non-astrophysical objects in the Dark Energy Survey 
 (astrophysics), and 3) novelty-guided onboard targeting of instruments for Mars 
 rovers (planetary science). \todo{[We showed that ...]}

\section{Related Work}
In astrophysics, 
    outlier detection methods have been employed for identifying astrophysical
     objects with unique characteristics (Xiong et al., 2010; 
     Storey-Fisher et al., 2020; Hayat et al., 2020) as well as 
     data/modeling artifacts~\citep{wagstaff:des-anom20} (Lochner et al., 2020) in 
     astronomical surveys. Examples of outlier detection applications in 
     Earth science include detecting anomalous objects or materials 
     (Chang and Chiang, 2002; Zhou et al., 2016), data artifacts/noise 
     (Liu et al., 2017; Alvera-Azcárate et al., 2012), change (Touati et al.,
      2020; Zhou et al., 2016),  and ocean extremes (Prochaska et al.). 
      Planetary science applications of outlier detection have mostly focused 
      on prioritizing samples with novel geologic or geochemical features for
       follow-up targeting or analysis (Kerner et al., 2020a; Kerner et al., 
       2020b) \citep{wagstaff:demud13}.

\begin{itemize}
\item Methods for outlier detection
\item Applications of outlier detection related to our focus domains 
(e.g., \citet{kerner2020comparison})
\item Outlier detection toolkits: PyOD Python
package~\citep{zhao:pyod19}, \url{https://github.com/yzhao062/pyod} 
\item Tools for applying outlier detection or other methods across
domains?
\end{itemize}

\section{Methods}

%\subsection{DORA configurable pipeline} 
Figure \ref{fig:dora} illustrates the architecture of DORA. It includes 
data loading, feature extraction, outlier ranking, results organization, and 
results visualizaiton modules. The DORA pipeline is implemented in Python 3.
In order to improve the readability and execution speed of the code, we adopted
object-oriented and functional programming practices.  We designed DORA to be 
readily extensible to support additional data types or formats, outlier detection 
algorithms, and results organization or visualization methods by writing new 
modules that follow the DORA API. Experimental settings are controlled by 
configuration files. In a configuration file, users can specify the input data, 
feature extraction methods, normalization method, outlier ranking methods, and 
results organization methods. 

\paragraph{Data types.} We chose to initially implement data loaders for four
data types that are commonly used by the machine learning and domain science
communities: time series, feature vectors, images (grayscale or RGB), and 
$N$-band rasters. $N$-band rasters are essentially images in which every pixel
is associated with a location defined by a geographic coordinate reference 
system (e.g., latitude/longitude in degrees). Most satellite data are 
distributed as rasters; common formats include GeoTIFF, NetCDF, and 
HDF. A data loader for each data type locates the data by the path(s)
defined in the configuration file and loads samples into a dictionary of numpy
 arrays indexed by the sample id. This \texttt{data\_dict} is then passed to each of the ranking algorithms specified in 
 the configuration file.

\paragraph{Outlier ranking algorithms.} We implemented 7 algorithms for 
scoring and 
ranking samples by outlierness. All algorithms are unsupervised.
We chose these algorithms to include a diverse
set of approaches to scoring outliers since different algorithms may have 
better performance for different datasets and use cases. 
%We describe each
%approach to scoring outliers and the associated methods below.

\begin{figure}
    \centering
    \includegraphics[width=\linewidth]{figures/dora-system-diagram-v5.pdf}
    \caption{DORA pipeline architecture.}
    \label{fig:dora}
\end{figure}

\subparagraph{Reconstruction error.}
Reconstruction-based methods aim to construct a model of a dataset by learning 
a mapping between the data samples and a lower-dimensional representation that
 minimizes the loss between the input and its reconstruction from the 
 low-dimensional representation~\citep{kerner2020comparison}. The 
 reconstruction error is used to compute the outlier score because samples
  that are unlike the data used to fit the model will be more poorly 
  reconstructed compared to inliers. 
Principal component analysis (PCA) has been used for outlier detection by
scoring samples using the reconstruction error (here, the L2 norm)
between inputs and their inverse
 transformation from the principal subspace~\citep{kerner2020comparison}.
The DEMUD algorithm~\citep{wagstaff:demud13} differs from other
outlier ranking methods: instead of independently scoring all
observations, DEMUD incrementally identifies the most unusual
remaining item, then incorporates it into the model of ``known''
(non-outlier) observations before selecting the next most unusual
item.  DEMUD's goal is to identify diverse outliers and avoid
redundant selections.  Once an outlier is encountered, repeated
occurrences of that outlier are deprioritized.  Methods that score
outliers independently maximize coverage of outliers, while DEMUD
maximizes the fast discovery of distinct outlier types.

\subparagraph{Distance.}
Distance-based methods score outliers based on their distance from some
``background'' which is usually defined by a sample distribution. The 
Reed-Xiaoli (RX) detector is commonly used for anomaly detection in
multispectral and hyperspectral remote sensing; RX uses the Mahalanobis
 distance between a sample and a background dataset mean and covariance
 to score samples~\citep{reed1990adaptive}. The local variant of RX (Local
 RX or LRX) can be used for image or raster data types and scores each pixel in
  an image with respect to a window ``ring'' of pixels surrounding 
  it~\citep{molero2013analysis}. 
  LRX requires two parameters that define the ring: an outer window which 
  defines the size of the window surrounding the pixel and an inner window
   which defines the size of the window around the target pixel to exclude from
   the background distribution. 

\subparagraph{Sparsity.}
Sparsity-based methods score outliers based on how isolated or sparse they
are in the feature space. Isolation forests are a common sparsity-based method
that constructs many random binary trees from a 
dataset~\cite{liu2008isolation}. The outlier score for
a sample is quantified as the average distance from the root to the item’s 
leaf. Shorter distances are indicative of outliers because fewer splits were 
required to isolate the sample.

\subparagraph{Probability.}
The negative sampling algorithm is implemented by converting the unsupervised 
outlier ranking problem into a semi-supervised 
problem~\citep{sipple:neg-sampling20}. Negative (anomalous) 
examples are created by sampling from an expanded space defined by the minimum 
and maximum values of each dimension of the positive (normal) examples. The 
negative and positive examples are then used to train a random forest 
classifier. We use the posterior probabilities of the random forest classifier 
as outlier scores, which means that the observations with higher posterior 
probabilities are more likely to be outliers. 
The probabilistic autoencoder is a generative model consisting of an 
autoencoder trained to reconstruct input data which is interpreted
probabilistically after training using a normalizing flow on the autoencoder
latent space~\cite{bohm2020probabilistic}. 
Samples are scored as outliers using the log likelihood in the latent
distribution, the autoencoder reconstruction error, or a combination of
the two.

\paragraph{Results organization.} 
Each of the outlier ranking algorithms returns an array containing the sample
index, outlier score, and selection index (index of each sample after sorting
by outlier score). DORA provides results organization modules intended to help
 users interpret and make decisions based on these outputs. The simplest 
 module saves a CSV of the samples sorted by their outlier score 
 (i.e., selection order). Clustering the top
  $N$ outlier selections can enable users to investigate the different types of 
 outliers that might be present in the dataset; this could be especially useful
 for separating outliers caused by noise or data artifacts vs. scientifically 
 interesting samples. We implemented the K-means and self-organizing maps 
 (SOMs) algorithms for clustering the top-N outliers. For use cases in which an
 evaluation dataset containing known outliers is available, we provide a module
 to assess how well algorithm selections correlate with known outliers. This is
 done by plotting the number of true outliers vs. number of selections made. 
 This can also be represented as the precision at $N$, i.e., 
 the number of true outliers divided by the number of selections $N$~\citep{campos2016evaluation}. Finally,
 we provide a module for plotting histograms of outlier scores to visualize the
 distribution of scores in the dataset (which may be, e.g., multimodal or 
 long-tailed).

\paragraph{Results visualization.} 
\todo{Jake: describe website if ready by deadline.}
\todo{Eric: describe causal graphs if added by deadline.}

\section{Experiments}

\subsection{Datasets}
We constructed three datasets to evaluate the utility of DORA and the
performance of each ranking algorithm for a variety of scientific domains
 (astrophysics, planetary science, and Earth science). We also included a 
 benchmark dataset that uses MNIST and FashionMNIST. Here we describe
 the details of each dataset.
\todo{Maybe add
 a table with number of samples, number of reference known outliers (if 
 available), etc, if room? }
 \todo{Can we make any of these datasets publicly available with the paper?}

\subsubsection{Astrophysical objects in Dark Energy Survey.}
\todo{Umaa}

\subsubsection{Targets in Mars rover images.}
Mars exploration is fundamentally an exercise in discovery with the
goal of increasing our understanding of the history, evolution,
composition, and currently active processes on Mars.  Outliers
identified in Mars observations can inspire new discoveries and inform
the choice of which areas merit follow-up or deeper
investigation~\cite{kerner2020comparison,wagstaff:rover-novelty20}.
We collected \num{72} images from the Navigation camera (Navcam) 
on the Mars Science Laboratory (MSL) rover
and employed the Rockster~\cite{burl:rockster16}
method currently used by onboard rover software to identify candidate rock
targets with an area of at least 100 pixels, yielding \num{1050}
targets.  We cropped out a \num{64}$\times$\num{64} pixel image
centered on each target.

We simulated the operational setting in which the rover has observed
targets up through mission day (sol) $s$ and the goal is to rank all
subsequent targets (after sol $s$) to inform which recent targets
merit further study.  Our rover image data covers sols \num{1343}
to \num{1703}.  We partitioned the images chronologically to assess
outlier detection in the 10 most recent sols, using ``prior'' set
$D_{1343-1693}$ ($n=992$) and ``assessment'' set $D_{1694-1703}$
($n=58)$ for evaluation.

We collaborated with an MSL science planning team member to
independently review the targets in $D_{1694-1703}$ and identify those
that were 
considered novel by the mission ($n_{outlier} = 9$).  Our goal for
this application is to assess how well the selections made by each
algorithm correlate with human novelty judgments to determine which
methods would be most suitable for informing onboard decisions about
follow-up observations.

\subsubsection{Satellite time series for ground-truth observations.}
Many Earth science applications using satellite Earth observation (EO) data
 require ground-truth observations for understanding and modeling ground-
 identified objects in the satellite observations. These ground observations
 also serve as labels that are paired with satellite data inputs for machine 
 learning models. For example, a model trained to classify crop types in
 satellite observations requires geo-referenced labels of crop type annotated
 in the field~\cite{tseng2021learning}. A widespread challenge of using ground-
 annotated datasets is that there are often points with erroneous location or 
 label information (e.g., due to GPS location error or human entry error) that
 need to be cleaned before the dataset can be used for machine learning or
 other downstream use cases. Automatically detecting these outliers could save 
 substantial time required for cleaning datasets and improve the performance of
 downstream analyses that rely on high-quality datasets. 
 %
 We used a dataset of ground
 observations of fall army worm (FAW) in maize crops collected by the UN Food
 and Agriculture Organization (FAO). This dataset includes 6,757 samples
 with location (latitude/longitude) metadata primarily in Africa and Southeast
 Asia. Most locations coincide with crop
 fields but there are many outliers that coincide with other land cover types 
 such as water, buildings, or forests. We constructed an evaluation set 
 consisting of all samples in Kenya ($n=113$) and manually annotated whether 
 each sample was considered an inlier (i.e., located in a crop field) or not 
 using high-resolution Planet satellite images in Collect Earth 
 Online~\cite{planetdata} ($n_{inlier}=76$, $n_{outlier}=37$). We used Google
 Earth Engine to export the Sentinel-1 synthetic aperture radar (SAR) monthly
 time series for each sample location, using data from year each sample was 
 collected. We used SAR data because it is sensitive to ground texture and
  penetrates clouds, which is important for the often-cloudy region covered
  by the dataset. Our goal for this application is to assess how well the 
  selections made by each algorithm correlate with outliers determined by
  visual inspection of the satellite images.
% descoped for lack of time and space
% \todo{If we have time, I want to also evaluate the downstream classifier
% performance before and after removing top N outliers with DORA.}

% Decided to cut this use case to make the presentation simpler (only one
% Earth science use case, and we already have a 1-band image dataset
% (Navcam). 
%\subsubsection{Volcanic thermal anomalies}

\subsubsection{MNIST and FashionMNIST.}
We added this to demonstrate the capabilities of DORA with a traditional
benchmark dataset. \todo{Bryce.}

\subsection{Results}
In this section we discuss the experimental setup and results for each dataset.
We designed the experiments to be relevant to the real-world scientific use 
cases associated with each dataset domain. 

\subsubsection{Astrophysical objects in Dark Energy Survey.}
\todo{Umaa}

\subsubsection{Targets in Mars rover images.}
% We initialized each algorithm with $D_s$ and requested a ranking of
% targets in $D_{s+}$.
\todo{Hannah: Consider merging all three data set discussions since they are
in one table? with their own figures? The point here isn't really to
compare algs or data sets but instead to show that we CAN compare
them, using DORA.}
%
Table~\ref{tab:faw_results} compares the performance of each ranking 
algorithm by reporting the precision obtained when the number of
selections is the same as the total number of outliers.  We could not
employ RX in this case since the data dimensionality ($64 \times 64 =
4096$) exceeded the data set size.  We found that
the Isolation Forest achieved the highest precision (best outlier
detection) when allowed to select only \num{9} images.
Figure~\ref{fig:planetary_results} shows the complete (cumulative)
outlier detection performance for each algorithm when ranking
all \num{58} target images in $D_{1694-1703}$. \todo{Hannah: Explain
MDR the first time it appears. }


\subsubsection{Satellite time series for ground-truth observations.}
We used the full dataset of 6,757 samples to fit the ranking algorithms and
used the independently-labeled set of 113 points in Kenya for evaluation.
Table \ref{fig:faw_results} compares the performance of each ranking 
algorithm by plotting the number of true outliers detected out of the top
$N$ selections. We reported the Mean Discovery Rate (MDR) in the legend
for each algorithm to give a quantitative comparison of the curves. We
defined MDR as:
\begin{equation}
MDR = \frac{\sum^{N_s}_{i=1} n_i}{\sum^{N_s}_{i=1} s_i}
\end{equation}
where $i \in [1, N_s]$ is the selection index,
 $N_s$ is the total number of selections, 
 $s_i$ is the number of selections made up to index $i$, 
 and $n_i$ is the number of known outliers (true positives)
among $s_i$ selections.
Table \ref{tab:faw_results} gives the precision at $N$ where
$N=n_{outlier}=37$. The negative sampling algorithm had the best performance
in both metrics. DEMUD, PCA, and PAE tied for the lowest precision at 
$N=n_{outlier}$ while DEMUD and PCA tied for the lowest
<<<<<<< HEAD
MDR. We did not evaluate LRX for this time series dataset because LRX can only 
be applied to gridded image or raster data types.
=======
AUC. \todo{Hannah: Update AUC -> MDR and for completeness, explain why
no LRX here.} 
>>>>>>> f50ebd1a

\begin{table}
  \caption{Precision at $N=n_{outlier}$ for three applications; the
  best result for each data set is in bold.}
  \label{tab:faw_results}
  \centering
  \begin{tabular}{l|cccc}
    \hline
    Algorithm & Astro. & Earth & Planetary & FMNIST \\
    \hline
    PCA               & & 0.41 & 0.44 \\
    DEMUD             & & 0.41 & 0.44 \\
    \hline
    RX                & & 0.43 & ---- \\
    LRX               & & ---- & 0.33 \\
    \hline
    Iso. Forest  & & 0.46 & \textbf{0.56} \\
    \hline
    PAE               & & 0.41 & 0.44 \\
    Neg. Sampling & & \textbf{0.49} & 0.33 \\
    \hline
    Random            & & 0.32 & 0.11 \\
    \hline
  \end{tabular}
\end{table}

\begin{figure}
    \centering
    \includegraphics[width=\linewidth]{figures/planetary_combined_plot.pdf}
    \caption{Number of true outliers ranked in top $N$ selections for 
    planetary rover dataset.}
    \label{fig:planetary_results}
\end{figure}

\begin{figure}
    \centering
    \includegraphics[width=\linewidth]{figures/faw_combined_plot.pdf}
    \caption{Number of true outliers ranked in top $N$ selections for 
    Earth science dataset.}
    \label{fig:faw_results}
\end{figure}


%\subsubsection{Volcanic thermal anomalies}

\subsubsection{MNIST and FashionMNIST.}
\todo{Bryce. TBD if we will end up including due to
space and/or relevance.}


\section{Discussion}
\todo{ 
Potential topics TBD based on results:
\begin{itemize}
\item Discuss results from experiments
\item Challenges of evaluating results in outlier detection?
\item Downstream use of results in science applications
\end{itemize}
}
\paragraph{Path to deployment.} \todo{Hannah - describe pip-installable
package, open-source for extension by the wider scientific community, etc.}

\section{Conclusions}
\todo{
Summarize conclusions and plans for future work
[Note that these datasets could also be used by other researchers as OOD
 benchmark tasks?]
}

\bibliography{dora_references}


\section{Acknowledgments}
We thank the NASA Center Innovation Fund and the NASA Science Mission 
Directorate (under the NASA Cross-Divisional AI Use Case Demonstration grants)
 for supporting this work.

\todo{Acknowledge DES?}
We thank the UN Food and Agriculture Organization (FAO) and Dr. Ritvik Sahajpal
(University of Maryland/NASA Harvest) for providing the fall army worm ground
 observation dataset.

We thank Raymond Francis for analyzing the Navcam rover images to
identify targets considered to be ``novel'' for evaluating outlier
detection in the planetary rover scenario.

Part of this research was carried out at the Jet Propulsion
Laboratory, California Institute of Technology, under a contract with
the National Aeronautics and Space Administration.

\end{document}

% LocalWords:  tex OOD Eigenbasis DEMUD PCA Xiaoli RX autoencoder al
% LocalWords:  Pimentel mislabeled Liang Böhm wagstaff demud Xiong
% LocalWords:  Storey Hayat des anom Lochner Chiang Zhou Liu Alvera
% LocalWords:  Azcárate Touati Prochaska Kerner kerner PyOD zhao pyod
% LocalWords:  API Umaa Vinay Navcam MNIST FashionMNIST installable
% LocalWords:  dora CIF SMD FAO Pritchard<|MERGE_RESOLUTION|>--- conflicted
+++ resolved
@@ -362,14 +362,14 @@
 negative and positive examples are then used to train a random forest 
 classifier. We use the posterior probabilities of the random forest classifier 
 as outlier scores, which means that the observations with higher posterior 
-probabilities are more likely to be outliers. 
-The probabilistic autoencoder is a generative model consisting of an 
+probabilities are more likely to be outliers.
+The probabilistic autoencoder is a generative model consisting of an
 autoencoder trained to reconstruct input data which is interpreted
 probabilistically after training using a normalizing flow on the autoencoder
-latent space~\cite{bohm2020probabilistic}. 
+latent space~\cite{bohm2020probabilistic}.
 Samples are scored as outliers using the log likelihood in the latent
 distribution, the autoencoder reconstruction error, or a combination of
-the two.
+both.
 
 \paragraph{Results organization.} 
 Each of the outlier ranking algorithms returns an array containing the sample
@@ -532,21 +532,16 @@
 MDR = \frac{\sum^{N_s}_{i=1} n_i}{\sum^{N_s}_{i=1} s_i}
 \end{equation}
 where $i \in [1, N_s]$ is the selection index,
- $N_s$ is the total number of selections, 
- $s_i$ is the number of selections made up to index $i$, 
+ $N_s$ is the total number of selections,
+ $s_i$ is the number of selections made up to index $i$,
  and $n_i$ is the number of known outliers (true positives)
 among $s_i$ selections.
 Table \ref{tab:faw_results} gives the precision at $N$ where
 $N=n_{outlier}=37$. The negative sampling algorithm had the best performance
 in both metrics. DEMUD, PCA, and PAE tied for the lowest precision at 
 $N=n_{outlier}$ while DEMUD and PCA tied for the lowest
-<<<<<<< HEAD
-MDR. We did not evaluate LRX for this time series dataset because LRX can only 
+MDR. We did not evaluate LRX for this time series dataset because LRX can only
 be applied to gridded image or raster data types.
-=======
-AUC. \todo{Hannah: Update AUC -> MDR and for completeness, explain why
-no LRX here.} 
->>>>>>> f50ebd1a
 
 \begin{table}
   \caption{Precision at $N=n_{outlier}$ for three applications; the
