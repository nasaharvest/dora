\def\year{2021}\relax
%File: formatting-instructions-latex-2021.tex
%release 2021.2
\documentclass[letterpaper]{article} % DO NOT CHANGE THIS
\usepackage{aaai21}  % DO NOT CHANGE THIS
\usepackage{times}  % DO NOT CHANGE THIS
\usepackage{helvet} % DO NOT CHANGE THIS
\usepackage{courier}  % DO NOT CHANGE THIS
\usepackage[hyphens]{url}  % DO NOT CHANGE THIS
\usepackage{graphicx} % DO NOT CHANGE THIS
\urlstyle{rm} % DO NOT CHANGE THIS
\def\UrlFont{\rm}  % DO NOT CHANGE THIS
\usepackage{natbib}  % DO NOT CHANGE THIS AND DO NOT ADD ANY OPTIONS TO IT
\usepackage{caption} % DO NOT CHANGE THIS AND DO NOT ADD ANY OPTIONS TO IT
\frenchspacing  % DO NOT CHANGE THIS
\setlength{\pdfpagewidth}{8.5in}  % DO NOT CHANGE THIS
\setlength{\pdfpageheight}{11in}  % DO NOT CHANGE THIS
%\nocopyright
%PDF Info Is REQUIRED.
% For /Author, add all authors within the parentheses, separated by commas. No accents or commands.
% For /Title, add Title in Mixed Case. No accents or commands. Retain the parentheses.
\pdfinfo{
/Title (AAAI Press Formatting Instructions for Authors Using LaTeX -- A Guide)
/Author (AAAI Press Staff, Pater Patel Schneider, Sunil Issar, J. Scott Penberthy, George Ferguson, Hans Guesgen, Francisco Cruz, Marc Pujol-Gonzalez)
/TemplateVersion (2021.2)
} %Leave this
% /Title ()
% Put your actual complete title (no codes, scripts, shortcuts, or LaTeX commands) within the parentheses in mixed case
% Leave the space between \Title and the beginning parenthesis alone
% /Author ()
% Put your actual complete list of authors (no codes, scripts, shortcuts, or LaTeX commands) within the parentheses in mixed case.
% Each author should be only by a comma. If the name contains accents, remove them. If there are any LaTeX commands,
% remove them.

% DISALLOWED PACKAGES
% \usepackage{authblk} -- This package is specifically forbidden
% \usepackage{balance} -- This package is specifically forbidden
% \usepackage{color (if used in text)
% \usepackage{CJK} -- This package is specifically forbidden
% \usepackage{float} -- This package is specifically forbidden
% \usepackage{flushend} -- This package is specifically forbidden
% \usepackage{fontenc} -- This package is specifically forbidden
% \usepackage{fullpage} -- This package is specifically forbidden
% \usepackage{geometry} -- This package is specifically forbidden
% \usepackage{grffile} -- This package is specifically forbidden
% \usepackage{hyperref} -- This package is specifically forbidden
% \usepackage{navigator} -- This package is specifically forbidden
% (or any other package that embeds links such as navigator or hyperref)
% \indentfirst} -- This package is specifically forbidden
% \layout} -- This package is specifically forbidden
% \multicol} -- This package is specifically forbidden
% \nameref} -- This package is specifically forbidden
% \usepackage{savetrees} -- This package is specifically forbidden
% \usepackage{setspace} -- This package is specifically forbidden
% \usepackage{stfloats} -- This package is specifically forbidden
% \usepackage{tabu} -- This package is specifically forbidden
% \usepackage{titlesec} -- This package is specifically forbidden
% \usepackage{tocbibind} -- This package is specifically forbidden
% \usepackage{ulem} -- This package is specifically forbidden
% \usepackage{wrapfig} -- This package is specifically forbidden
% DISALLOWED COMMANDS
% \nocopyright -- Your paper will not be published if you use this command
% \addtolength -- This command may not be used
% \balance -- This command may not be used
% \baselinestretch -- Your paper will not be published if you use this command
% \clearpage -- No page breaks of any kind may be used for the final version of your paper
% \columnsep -- This command may not be used
% \newpage -- No page breaks of any kind may be used for the final version of your paper
% \pagebreak -- No page breaks of any kind may be used for the final version of your paperr
% \pagestyle -- This command may not be used
% \tiny -- This is not an acceptable font size.
% \vspace{- -- No negative value may be used in proximity of a caption, figure, table, section, subsection, subsubsection, or reference
% \vskip{- -- No negative value may be used to alter spacing above or below a caption, figure, table, section, subsection, subsubsection, or reference

\setcounter{secnumdepth}{0} %May be changed to 1 or 2 if section numbers are desired.

\usepackage{siunitx}
\usepackage[dvipsnames]{xcolor}
\newcommand{\todo}[1]{\textcolor{blue}{#1}}

% The file aaai21.sty is the style file for AAAI Press
% proceedings, working notes, and technical reports.
%

% Title

% Your title must be in mixed case, not sentence case.
% That means all verbs (including short verbs like be, is, using,and go),
% nouns, adverbs, adjectives should be capitalized, including both words in hyphenated terms, while
% articles, conjunctions, and prepositions are lower case unless they
% directly follow a colon or long dash
\iffalse
\title{AAAI Press Formatting Instructions \\for Authors Using \LaTeX{} --- A Guide }
\author{
    %Authors
    % All authors must be in the same font size and format.
    Written by AAAI Press Staff\textsuperscript{\rm 1}\thanks{With help from the AAAI Publications Committee.}\\
    AAAI Style Contributions by Pater Patel Schneider,
    Sunil Issar,  \\
    J. Scott Penberthy,
    George Ferguson,
    Hans Guesgen,
    Francisco Cruz,
    Marc Pujol-Gonzalez
    \\
}
\affiliations{
    %Afiliations
    \textsuperscript{\rm 1}Association for the Advancement of Artificial Intelligence\\
    %If you have multiple authors and multiple affiliations
    % use superscripts in text and roman font to identify them.
    %For example,

    % Sunil Issar, \textsuperscript{\rm 2}
    % J. Scott Penberthy, \textsuperscript{\rm 3}
    % George Ferguson,\textsuperscript{\rm 4}
    % Hans Guesgen, \textsuperscript{\rm 5}.
    % Note that the comma should be placed BEFORE the superscript for optimum readability

    2275 East Bayshore Road, Suite 160\\
    Palo Alto, California 94303\\
    % email address must be in roman text type, not monospace or sans serif
    publications21@aaai.org

    % See more examples next
}
\fi
\iffalse
%Example, Single Author, ->> remove \iffalse,\fi and place them surrounding AAAI title to use it
\title{My Publication Title --- Single Author}
\author {
    % Author
    Author Name \\
}

\affiliations{
    Affiliation \\
    Affiliation Line 2 \\
    name@example.com
}
\fi


%Example, Multiple Authors, ->> remove \iffalse,\fi and place them surrounding AAAI title to use it
\title{Domain-agnostic Outlier Ranking Algorithms (DORA)---A Configurable Pipeline for Facilitating Outlier Detection in Scientific Datasets}
\author {
    % Authors
    First Author Name,\textsuperscript{\rm 1}
    Second Author Name, \textsuperscript{\rm 2}
    Third Author Name \textsuperscript{\rm 1} \\
}
\affiliations {
    % Affiliations
    \textsuperscript{\rm 1} Affiliation 1 \\
    \textsuperscript{\rm 2} Affiliation 2 \\
    firstAuthor@affiliation1.com, secondAuthor@affilation2.com, thirdAuthor@affiliation1.com
}

\begin{document}

\maketitle

\begin{abstract}
Automatic detection of out-of-distribution (OOD) samples or features is
universally needed when working with scientific datasets. For example,
OOD detection methods can be used for cleaning datasets or flagging
novel samples in order to guide instrument acquisition or scientific analysis.
We present Domain-agnostic Outlier Ranking Algorithms (DORA) to provide
a configurable pipeline that makes it easy for scientists to apply and evaluate
outlier detection methods in a variety of domains. DORA allows users to 
configure outlier detection experiments by specifying the location of their 
dataset(s), the input data type, feature extraction methods, and which 
algorithms should be applied. DORA supports image, raster, time series, 
or feature vector input data types and outlier detection methods that include
 Isolation Forest, Discovery via Eigenbasis Modeling of Uninteresting Data 
 (DEMUD), principal component analysis (PCA), Reed-Xiaoli (RX) detector, 
 Local RX, negative sampling, and probabilistic autoencoder. Given a set of
  data samples, each algorithm assigns an outlier score to each sample. DORA
   provides results organization and visualization modules to help users 
   process the results, including sorting samples by outlier score, evaluating 
   outlier recall for a set of known/labeled outliers, clustering groups of 
   similar outliers together, and causal graphs. To demonstrate the 
   cross-domain applicability of DORA, we conducted outlier detection
    experiments for three real-world use cases: 1) cleaning noisy ground-truth 
    datasets (Earth Science), 
     2) flagging non-astrophysical objects in the Dark Energy Survey 
     (astrophysics), and 3) novelty-guided onboard targeting of instruments
      for Mars rovers (planetary science). [We showed that ...]
\end{abstract}

\section{Introduction}
The ability to automatically detect out-of-distribution samples in large data 
sets is of interest for a wide variety of scientific domains. Depending on the
 application setting, this capability is also commonly referred to as anomaly
  detection, outlier detection, or novelty detection. More broadly, this is 
  referred to as out-of-distribution (OOD) detection. In general, the goal of 
  OOD detection systems is to identify samples that deviate from the majority
   of samples in a dataset in an unsupervised manner (Pimentel et al., 2014). 
   In machine learning, these methods are commonly used for identifying 
   mislabeled or otherwise invalid samples in a dataset 
   (e.g., Liang et al., 2018; Böhm et al., 2020). 
   
   When working with science datasets, OOD detection can be used for 
   cleaning datasets, e.g., flagging ground-truth labels with GPS or human
    entry error or identifying wrongly categorized objects in a catalog. 
    It could also be used for discovery, e.g., to flag novel samples in order 
    to guide instrument acquisition or scientific analysis. Another application
   is the detection of rare objects that are known to exist but the known
   examples are too few to create a large enough labeled dataset for 
   supervised classification algorithms. 
  Despite wide differences in applications, data types, and dimensionality,
 the same underlying machine learning algorithms can be employed across 
 all of these domains. A challenge for applying them however is that domain
 scientists do not always have the programming or machine learning background
 to apply the algorithms themselves using existing tools. Given the widespread 
 applicability and transferability of OOD methods, the scientific community 
 would benefit from a tool that made it easy for them to apply popular outlier
 detection algorithms to their science datasets. We created DORA (Domain-
 agnostic Outlier Ranking Algorithms) to provide a tool for applying outlier 
 detection algorithms to a variety of scientific data sets with minimal coding
 required. Users need only to specify details for their data/application 
 including the data type, location, and algorithms to run in an experiment
 configuration file. DORA supports image, raster, time series, 
or feature vector input data types and outlier detection methods that include
 Isolation Forest, Discovery via Eigenbasis Modeling of Uninteresting Data 
 (DEMUD)~\citep{wagstaff:demud13}, principal component analysis (PCA),
   Reed-Xiaoli (RX) detector,  
 Local RX, negative sampling~\cite{sipple:neg-sampling20}, and probabilistic 
 autoencoder. Given a set of data samples, each algorithm assigns an outlier 
 score to each sample. DORA provides results organization and visualization 
 modules to help users process the results, including sorting samples by outlier 
 score, evaluating outlier recall for a set of known/labeled outliers, clustering 
 groups of similar outliers together, and causal graphs. To demonstrate the 
 cross-domain applicability of DORA, we conducted outlier detection experiments 
 for three real-world use cases: 1) cleaning noisy ground-truth datasets (Earth 
 Science), 2) flagging non-astrophysical objects in the Dark Energy Survey 
 (astrophysics), and 3) novelty-guided onboard targeting of instruments for Mars 
 rovers (planetary science). \todo{[We showed that ...]}

\section{Related Work}
Methods for outlier detection have been 
surveyed extensively in prior work
~\cite{pimentel2014review,chandola2009anomaly,markou2003novelty,
markou2003novelty2}.
Methods can be differentiated primarily based on how they define outlierness.
%
Reconstruction-based methods aim to construct a model of a dataset by learning 
a mapping between the data samples and a lower-dimensional representation that
 minimizes the loss between the input and its reconstruction from the 
 low-dimensional representation~\citep{kerner2020comparison}. The 
 reconstruction error is used to compute the outlier score because samples
  that are unlike the data used to fit the model will be more poorly 
  reconstructed compared to inliers. Reconstruction-based methods
  include PCA~\cite{jablonski2015principal}, 
  autoencoders~\cite{richter2017safe,park2018multimodal}, and
  generative adversarial networks~\cite{akcay2018ganomaly}.
%
 Distance-based methods score outliers based on their distance from some
``background'' which can be defined in a variety of ways. For example,
the Reed-Xiaoli (RX) detector computes the 
Mahalanobis distance between each sample and the background dataset
defined by its mean and covariance matrix~\cite{reed1990adaptive}.
%
Sparsity-based methods, such as the isolation forest~\cite{liu2008isolation}
and local outlier factor\cite{breunig2000lof},
 score outliers based on how isolated or sparse they
are in a given feature space. 
%
Probability distribution and density based methods estimate the underlying 
distribution or probability density of a dataset and score samples based on
their likelihood under the learned distribution. Examples include the probabilistic
autoencoder, which scores samples based on the log likelihood under the learned
latent space distribution~\cite{bohm2020probabilistic}, Gaussian mixture 
Models, and kernel density estimators~\cite{chandola2009anomaly}. 
%
Other methods treat detection of outliers as a supervised classification 
problem, usually with only one class constituted by the inliers or 
known normal samples.
Such methods include one-class support vector 
machines~\cite{scholkopf1999support},
support vector data description~\cite{pimentel2014review},
and negative sampling~\cite{sipple:neg-sampling20}.

In astrophysics, 
outlier detection methods have been employed for identifying astrophysical
objects with unique characteristics~\cite{xiong2010anomaly,
storey2020anomaly,hayat2021self} as well as data or modeling 
artifacts in astronomical surveys~\citep{wagstaff:des-anom20,
lochner2021astronomaly}. 
Examples of outlier detection applications in 
Earth science include detecting anomalous objects or materials
~\cite{chang2002anomaly,zhou2016novel}, data artifacts or noise 
~\cite{liu2017unsupervised,alvera2012outlier}, change~\cite{zhou2016novel,
touati2020anomaly}, and ocean extremes~\cite{prochaska2021deep}. 
Planetary science applications of outlier detection have mostly focused 
on prioritizing samples with novel geologic or geochemical features for
follow-up targeting or analysis~\cite{kerner2020analysis,kerner2020comparison,
wagstaff:demud13}.
%
These examples show the promise of applying outlier detection methods in
a variety of real-world science use cases. However, the effort required to 
apply and evaluate the variety of available algorithms is non-trivial and can 
be daunting for non-ML experts, thus impeding the uptake of outlier
detection methods in science applications.  
There is a need for tools that make it easier for domain scientists to apply
outlier detection methods as well as compare results across datasets.
While there have been some efforts to develop tools for facilitating the
application of outlier detection methods~\cite{zhao2019pyod}, they cover
limited data formats and algorithms. The aim of DORA is to fill the need 
for tools that faciliate application, evaluation, and interpretation of outlier
detection methods.

\section{Methods}

%\subsection{DORA configurable pipeline} 
Figure \ref{fig:dora} illustrates the architecture of DORA. It includes 
data loading, feature extraction, outlier ranking, results organization, and 
results visualizaiton modules. The DORA pipeline is implemented in Python 3.
In order to improve the readability and execution speed of the code, we adopted
object-oriented and functional programming practices.  We designed DORA to be 
readily extensible to support additional data types or formats, outlier detection 
algorithms, and results organization or visualization methods by writing new 
modules that follow the DORA API. Experimental settings are controlled by 
configuration files. In a configuration file, users can specify the input data, 
feature extraction methods, normalization method, outlier ranking methods, and 
results organization methods. 

\paragraph{Data types.} We chose to initially implement data loaders for four
data types that are commonly used by the machine learning and domain science
communities: time series, feature vectors, images (grayscale or RGB), and 
$N$-band rasters. $N$-band rasters are essentially images in which every pixel
is associated with a location defined by a geographic coordinate reference 
system (e.g., latitude/longitude in degrees). Most satellite data are 
distributed as rasters; common formats include GeoTIFF, NetCDF, and 
HDF. A data loader for each data type locates the data by the path(s)
defined in the configuration file and loads samples into a dictionary of numpy
 arrays indexed by the sample id. This \texttt{data\_dict} is then passed to each of the ranking algorithms specified in 
 the configuration file.

\paragraph{Outlier ranking algorithms.} We implemented 7 algorithms for 
scoring and 
ranking samples by outlierness. All algorithms are unsupervised.
We chose these algorithms to include a diverse
set of approaches to scoring outliers since different algorithms may have 
better performance for different datasets and use cases. 
%We describe each
%approach to scoring outliers and the associated methods below.

\begin{figure}
    \centering
    \includegraphics[width=\linewidth]{figures/dora-system-diagram-v5.pdf}
    \caption{DORA pipeline architecture.}
    \label{fig:dora}
\end{figure}

\subparagraph{Reconstruction error.}
Principal component analysis (PCA) has been used for outlier detection by
scoring samples using the reconstruction error (here, the L2 norm)
between inputs and their inverse
 transformation from the principal subspace~\citep{kerner2020comparison}.
The DEMUD algorithm~\citep{wagstaff:demud13} differs from other
outlier ranking methods: instead of independently scoring all
observations, DEMUD incrementally identifies the most unusual
remaining item, then incorporates it into the model of ``known''
(non-outlier) observations before selecting the next most unusual
item.  DEMUD's goal is to identify diverse outliers and avoid
redundant selections.  Once an outlier is encountered, repeated
occurrences of that outlier are deprioritized.  Methods that score
outliers independently maximize coverage of outliers, while DEMUD
maximizes the fast discovery of distinct outlier types.

\subparagraph{Distance.}
 The 
Reed-Xiaoli (RX) detector is commonly used for anomaly detection in
multispectral and hyperspectral remote sensing; RX uses the Mahalanobis
 distance between a sample and a background dataset mean and covariance
 to score samples~\citep{reed1990adaptive}. The local variant of RX (Local
 RX or LRX) can be used for image or raster data types and scores each pixel in
  an image with respect to a window ``ring'' of pixels surrounding 
  it~\citep{molero2013analysis}. 
  LRX requires two parameters that define the ring: an outer window which 
  defines the size of the window surrounding the pixel and an inner window
   which defines the size of the window around the target pixel to exclude from
   the background distribution. 

\subparagraph{Sparsity.}
Isolation forests are a common sparsity-based method
that constructs many random binary trees from a 
dataset~\cite{liu2008isolation}. The outlier score for
a sample is quantified as the average distance from the root to the item’s 
leaf. Shorter distances are indicative of outliers because fewer splits were 
required to isolate the sample.

\subparagraph{Probability.}
The negative sampling algorithm is implemented by converting the unsupervised 
outlier ranking problem into a semi-supervised 
problem~\citep{sipple:neg-sampling20}. Negative (anomalous) 
examples are created by sampling from an expanded space defined by the minimum 
and maximum values of each dimension of the positive (normal) examples. The 
negative and positive examples are then used to train a random forest 
classifier. We use the posterior probabilities of the random forest classifier 
as outlier scores, which means that the observations with higher posterior 
probabilities are more likely to be outliers.
The probabilistic autoencoder is a generative model consisting of an
autoencoder trained to reconstruct input data which is interpreted
probabilistically after training using a normalizing flow on the autoencoder
latent space~\cite{bohm2020probabilistic}.
Samples are scored as outliers using the log likelihood in the latent
distribution, the autoencoder reconstruction error, or a combination of
both.

\begin{figure}
    \centering
    \includegraphics[width=0.9\linewidth]{figures/website.png}
    \caption{Example view of algorithm ranking results in DORA web interface 
    for planetary dataset.}
    \label{fig:website}
\end{figure}

\paragraph{Results interpretation.} 
Each of the outlier ranking algorithms returns an array containing the sample
index, outlier score, and selection index (index of each sample after sorting
by outlier score). DORA provides organization and visualization modules 
intended to help users interpret and make decisions based on these outputs. 
The simplest 
 module saves a CSV of the samples sorted by their outlier score 
 (i.e., selection order). Clustering the top
  $N$ outlier selections can enable users to investigate the different types of 
 outliers that might be present in the dataset; this could be especially useful
 for separating outliers caused by noise or data artifacts vs. scientifically 
 interesting samples. We implemented the K-means and self-organizing maps 
 (SOMs) algorithms for clustering the top-N outliers. For use cases in which an
 evaluation dataset containing known outliers is available, we provide a module
 to assess how well algorithm selections correlate with known outliers. This is
 done by plotting the number of true outliers vs. number of selections made. 
We provide a module for plotting histograms of outlier scores to visualize the
 distribution of scores in the dataset (which may be, e.g., multimodal or 
 long-tailed).
<<<<<<< HEAD
In addition, we are developing a web interface which will be packaged as an
executable desktop app to further facilitate
viewing and probing of the results. Figure \ref{fig:website} shows an example 
view of the rankings across algorithms for the planetary dataset.
=======

\paragraph{Results visualization.}

\begin{figure}
  \centering
  \includegraphics[width=0.75\linewidth]{figures/doravis.png}
  \caption{A screenshot of the DORA visualizer displaying results from the
  planetary science dataset.}
  \label{fig:doravis}
\end{figure}

We developed a desktop application to easily visualize DORA results with the
Electron application framework and React frontend library. The application loads
the DORA configuration file to locate the dataset and result CSVs. Then,
it displays the ranked samples and their scores in a table sorted by their
selection order. This allows for fast and easy comparison of the results of
different methods. Figure \ref{fig:doravis} shows a screenshot of the
``Aggregate Table'' view, which displays all results from different algorithms
side-by-side.

\todo{Eric: describe causal graphs if added by deadline.}
>>>>>>> 59c90925

\section{Datasets}

We constructed three datasets to evaluate the utility of DORA and the
performance of each ranking algorithm for a variety of scientific domains
 (astrophysics, planetary science, and Earth science). We also included a 
 benchmark dataset that uses MNIST and Fashion-MNIST. Table \ref{tab:datasets}
 summarizes the number of unlabeled samples used for training and labeled
 samples used for evaluation for each dataset. We describe each in detail
 below.

\subsubsection{Astrophysics: objects in Dark Energy Survey.}
\todo{Umaa}

\subsubsection{Planetary: targets in Mars rover images.}
Mars exploration is fundamentally an exercise in discovery with the
goal of increasing our understanding of the history, evolution,
composition, and currently active processes on Mars.  Outliers
identified in Mars observations can inspire new discoveries and inform
the choice of which areas merit follow-up or deeper
investigation~\cite{kerner2020comparison,wagstaff:rover-novelty20}.
We collected \num{72} images from the Navigation camera (Navcam) 
on the Mars Science Laboratory (MSL) rover
and employed the Rockster~\cite{burl:rockster16}
method currently used by onboard rover software to identify candidate rock
targets with an area of at least 100 pixels, yielding \num{1050}
targets.  We cropped out a \num{64}$\times$\num{64} pixel image
centered on each target.

We simulated the operational setting in which the rover has observed
targets up through mission day (sol) $s$ and the goal is to rank all
subsequent targets (after sol $s$) to inform which recent targets
merit further study.  Our rover image data covers sols \num{1343}
to \num{1703}.  We partitioned the images chronologically to assess
outlier detection in the 10 most recent sols, using ``prior'' set
$D_{1343-1693}$ ($n=992$) and ``assessment'' set $D_{1694-1703}$
($n=58)$ for evaluation.

We collaborated with an MSL science planning team member to
independently review the targets in $D_{1694-1703}$ and identify those
that were 
considered novel by the mission ($n_{outlier} = 9$).  Our goal for
this application is to assess how well the selections made by each
algorithm correlate with human novelty judgments to determine which
methods would be most suitable for informing onboard decisions about
follow-up observations.

\subsubsection{Earth: satellite time series for ground-truth observations.}
Many Earth science applications using satellite Earth observation (EO) data
 require ground-truth observations for understanding and modeling ground-
 identified objects in the satellite observations. These ground observations
 also serve as labels that are paired with satellite data inputs for machine 
 learning models. For example, a model trained to classify crop types in
 satellite observations requires geo-referenced labels of crop type annotated
 in the field~\cite{tseng2021learning}. A widespread challenge of using ground-
 annotated datasets is that there are often points with erroneous location or 
 label information (e.g., due to GPS location error or human entry error) that
 need to be cleaned before the dataset can be used for machine learning or
 other downstream use cases. Automatically detecting these outliers could save 
 substantial time required for cleaning datasets and improve the performance of
 downstream analyses that rely on high-quality datasets. 
 %
 We used a dataset of ground
 observations of fall army worm (FAW) in maize crops collected by the UN Food
 and Agriculture Organization (FAO). This dataset includes 6,757 samples
 with location (latitude/longitude) metadata primarily in Africa and Southeast
 Asia. Most locations coincide with crop
 fields but there are many outliers that coincide with other land cover types 
 such as water, buildings, or forests. We constructed an evaluation set 
 consisting of all samples in Kenya ($n=113$) and manually annotated whether 
 each sample was considered an inlier (i.e., located in a crop field) or not 
 using high-resolution Planet satellite images in Collect Earth 
 Online~\cite{planetdata} ($n_{inlier}=76$, $n_{outlier}=37$). We used Google
 Earth Engine to export the Sentinel-1 synthetic aperture radar (SAR) monthly
 time series for each sample location, using data from year each sample was 
 collected. We used SAR data because it is sensitive to ground texture and
  penetrates clouds, which is important for the often-cloudy region covered
  by the dataset. Our goal for this application is to assess how well the 
  selections made by each algorithm correlate with outliers determined by
  visual inspection of the satellite images.
% descoped for lack of time and space
% \todo{If we have time, I want to also evaluate the downstream classifier
% performance before and after removing top N outliers with DORA.}

% Decided to cut this use case to make the presentation simpler (only one
% Earth science use case, and we already have a 1-band image dataset
% (Navcam). 
%\subsubsection{Volcanic thermal anomalies}

\subsubsection{Benchmark: MNIST and Fashion-MNIST.}
We included MNIST and F-MNIST to demonstrate the capabilities of DORA with a
traditional benchmark dataset. We used 60,000 images from 
F-MNIST as the training set and a combined set of 2,000 images from MNIST and 
F-MNIST as the evaluation set. Well-discriminating algorithms should assign 
higher outlier scores to samples from MNIST than F-MNIST.

\begin{table}
  \caption{Number of samples in the training and test sets for each dataset.}
  \label{tab:datasets}
  \centering
  \begin{tabular}{l|c|cc}
    \hline
    Dataset & Training & \multicolumn{2}{c}{Test}\\
     & Unlabeled &  Outliers &  Inliers \\
    
    \hline
    Astrophysics &   &   &   \\
    Earth & 6,757 & 37 & 76  \\
    Planetary & 992 &  9 & 49 \\
    F-MNIST & 60,000 & 1,000 & 1,000  \\
    \hline
  \end{tabular}
\end{table}

\section{Results}
The experimental setup for each dataset was to fit or train a model for
each ranking algorithm using a larger unlabeled dataset and then apply 
the models to compute the outlier scores for a smaller test dataset for which
labels of known outliers were available (Table \ref{tab:datasets}). 
For each test set, we created a plot of the number of known/true outliers 
detected out of the top $N$ selections. We also 
reported the Mean Discovery Rate (MDR) in the legend
for each algorithm to give a quantitative comparison of the curves that could
be comparable across the datasets. We defined MDR as:
\begin{equation}
MDR = \frac{\sum^{N_s}_{i=1} n_i}{\sum^{N_s}_{i=1} s_i}
\end{equation}
where $i \in [1, N_s]$ is the selection index,
 $N_s$ is the total number of selections,
 $s_i$ is the number of selections made up to index $i$,
 and $n_i$ is the number of known outliers (true positives)
among $s_i$ selections.
We also reported the precision at $N=n_{outlier}$ for each test set where
$n_{outlier}$ is the number of known outliers, i.e.,  the precision obtained 
when the number of selections is the same as the total number of outliers. 
Precision at $N$ is the number of true outliers divided by the number of 
selections $N$~\citep{campos2016evaluation}.
Table~\ref{tab:faw_results} compares the precision at $N=n_{outlier}$ for
each dataset and ranking algorithm. \todo{Random desc by Jake, please edit}
Metrics for random selection are calculated
using the expected value of $n_i$ for $i$ random selections:
\begin{equation}
\mathbf{E}[n_i, i \in[1, N_s]] = \frac{\sum^i_{j=0} {n_{outlier}\choose j} {D-n_{outlier}\choose i-j} j}{{D\choose i}}
\end{equation}

%\todo{Hannah: Consider merging all three data set discussions since they are
%in one table? with their own figures? The point here isn't really to
%compare algs or data sets but instead to show that we CAN compare
%them, using DORA.}
% We initialized each algorithm with $D_s$ and requested a ranking of
% targets in $D_{s+}$.
%

For the planetary dataset, we found that
the Isolation Forest achieved the highest precision (best outlier
detection) when allowed to select only \num{9} images.
Figure~\ref{fig:planetary_results} shows the complete (cumulative)
outlier detection performance for each algorithm when ranking
all \num{58} target images in $D_{1694-1703}$. We could not
employ RX since the data dimensionality ($64 \times 64 =
4096$) exceeded the data set size. 

For the Earth dataset, the negative sampling algorithm had the best performance
in both metrics. DEMUD, PCA, and PAE tied for the lowest precision at 
$N=n_{outlier}$ while DEMUD and PCA tied for the lowest
MDR (Figure \ref{fig:faw_results}). We did not evaluate LRX for this time 
series dataset because LRX can only be applied to gridded image or raster 
data types.

\todo{Umaa: add results for astro use case.}

For the MNIST and F-MNIST dataset, PCA and DEMUD tied for the highest
 precision at $N=n_{outlier}$
while DEMUD, PCA, and PAE tied for the highest MDR. Negative sampling had the 
lowest performance in both metrics. 

\begin{table}
  \caption{Precision at $N=n_{outlier}$ for three applications and F-MNIST
   benchmark; the best result for each data set is in bold.}
  \label{tab:faw_results}
  \centering
  \begin{tabular}{l|cccc}
    \hline
    Algorithm & Astro. & Earth & Planetary & F-MNIST \\
    \hline
    PCA               & & 0.41 & 0.44 & \textbf{0.84} \\
    DEMUD             & & 0.41 & 0.44 & \textbf{0.84} \\
    \hline
    RX                & & 0.43 & ---- & 0.82 \\
    LRX               & & ---- & 0.33 & 0.56 \\
    \hline
    Iso. Forest  & & 0.46 & \textbf{0.56} & 0.74 \\
    \hline
    PAE               & & 0.41 & 0.44 & 0.83 \\
    Neg. Sampling & & \textbf{0.49} & 0.33 & 0.43 \\
    \hline
    Random            & & 0.32 & 0.11 & 0.49 \\
    \hline
  \end{tabular}
\end{table}

\begin{figure}
    \centering
    \includegraphics[width=\linewidth]{figures/planetary_combined_plot.pdf}
    \caption{Number of true outliers ranked in top $N$ selections for 
    planetary rover dataset.}
    \label{fig:planetary_results}
\end{figure}

\begin{figure}
    \centering
    \includegraphics[width=\linewidth]{figures/faw_combined_plot.pdf}
    \caption{Number of true outliers ranked in top $N$ selections for 
    Earth science dataset.}
    \label{fig:faw_results}
\end{figure}

\begin{figure}
    \centering
    \includegraphics[width=\linewidth]{figures/fmnist_combined_plot.pdf}
    \caption{Number of true outliers ranked in top $N$ selections for 
    F-MNIST dataset.}
    \label{fig:fmnist_results}
\end{figure}

\section{Discussion}

\paragraph{Algorithm performance.} \todo{Discuss overall results from
 experiments and that we left hyperparameter tuning and extensive
 evaluation for future work.}
 
\paragraph{Evaluation in outlier detection.} \todo{Discuss why evaluation
in outlier detection applications is hard since we often don't have complete
labeled data for testing and labels can be subjective.}

\paragraph{Path to deployment.} \todo{Hannah - describe pip-installable
package, open-source for extension by the wider scientific community, etc.}

\section{Conclusions}
\todo{
Summarize conclusions and plans for future work
[Note that these datasets could also be used by other researchers as OOD
 benchmark tasks?]
 \todo{Can we make any of these datasets publicly available with the paper?}
 \todo{Future work: other algorithms, datasets, causal graphs.}
}

\bibliography{dora_references}


\section{Acknowledgments}
We thank the NASA Center Innovation Fund and the NASA Science Mission 
Directorate (under the NASA Cross-Divisional AI Use Case Demonstration grants)
 for supporting this work.

\todo{Acknowledge DES?}
We thank the UN Food and Agriculture Organization (FAO) and Dr. Ritvik Sahajpal
(University of Maryland/NASA Harvest) for providing the fall army worm ground
 observation dataset.

We thank Raymond Francis for analyzing the Navcam rover images to
identify targets considered to be ``novel'' for evaluating outlier
detection in the planetary rover scenario.

Part of this research was carried out at the Jet Propulsion
Laboratory, California Institute of Technology, under a contract with
the National Aeronautics and Space Administration.

\end{document}

% LocalWords:  tex OOD Eigenbasis DEMUD PCA Xiaoli RX autoencoder al
% LocalWords:  Pimentel mislabeled Liang Böhm wagstaff demud Xiong
% LocalWords:  Storey Hayat des anom Lochner Chiang Zhou Liu Alvera
% LocalWords:  Azcárate Touati Prochaska Kerner kerner PyOD zhao pyod
% LocalWords:  API Umaa Vinay Navcam MNIST FashionMNIST installable
% LocalWords:  dora CIF SMD FAO Pritchard<|MERGE_RESOLUTION|>--- conflicted
+++ resolved
@@ -412,17 +412,17 @@
 \begin{figure}
     \centering
     \includegraphics[width=0.9\linewidth]{figures/website.png}
-    \caption{Example view of algorithm ranking results in DORA web interface 
+    \caption{Example view of algorithm ranking results in DORA web interface
     for planetary dataset.}
     \label{fig:website}
 \end{figure}
 
-\paragraph{Results interpretation.} 
+\paragraph{Results interpretation.}
 Each of the outlier ranking algorithms returns an array containing the sample
 index, outlier score, and selection index (index of each sample after sorting
-by outlier score). DORA provides organization and visualization modules 
-intended to help users interpret and make decisions based on these outputs. 
-The simplest 
+by outlier score). DORA provides organization and visualization modules
+intended to help users interpret and make decisions based on these outputs.
+The simplest
  module saves a CSV of the samples sorted by their outlier score 
  (i.e., selection order). Clustering the top
   $N$ outlier selections can enable users to investigate the different types of 
@@ -436,14 +436,6 @@
 We provide a module for plotting histograms of outlier scores to visualize the
  distribution of scores in the dataset (which may be, e.g., multimodal or 
  long-tailed).
-<<<<<<< HEAD
-In addition, we are developing a web interface which will be packaged as an
-executable desktop app to further facilitate
-viewing and probing of the results. Figure \ref{fig:website} shows an example 
-view of the rankings across algorithms for the planetary dataset.
-=======
-
-\paragraph{Results visualization.}
 
 \begin{figure}
   \centering
@@ -461,9 +453,6 @@
 different methods. Figure \ref{fig:doravis} shows a screenshot of the
 ``Aggregate Table'' view, which displays all results from different algorithms
 side-by-side.
-
-\todo{Eric: describe causal graphs if added by deadline.}
->>>>>>> 59c90925
 
 \section{Datasets}
 
