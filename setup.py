from setuptools import setup

exec(open('dora_exp_pipeline/version.py').read())

setup(
    name='dora_exp_pipeline',
    version=__version__,
    description='DORA Experiment Pipeline',
    url='https://github.com/nasaharvest/dora',
    author='DORA team',
    author_email='you.lu@jpl.nasa.gov',
    packages=['dora_exp_pipeline'],
    install_requires=[
        'matplotlib==3.3.4',
        'numpy==1.19.5',
        'scipy==1.5.4',
        'scikit-image==0.17.2',
        'scikit-learn==0.24.2',
        'Pillow==8.2.0',
        'planetaryimage==0.5.0',
        'PyYAML==5.4.1',
        'pandas==1.1.5',
        'rasterio==1.2.6',
<<<<<<< HEAD
        'tensorflow==2.4.2',
        'tensorflow-probability==0.12.2'
=======
        'tqdm==4.62.0'
>>>>>>> 734d60d2
    ],
    provide=[
        'dora_exp_pipeline'
    ],
    entry_points={
        'console_scripts': [
            'dora_exp = dora_exp_pipeline.dora_exp:main'
        ]
    },
    include_package_data=True
)<|MERGE_RESOLUTION|>--- conflicted
+++ resolved
@@ -21,12 +21,9 @@
         'PyYAML==5.4.1',
         'pandas==1.1.5',
         'rasterio==1.2.6',
-<<<<<<< HEAD
+        'tqdm==4.62.0',
         'tensorflow==2.4.2',
         'tensorflow-probability==0.12.2'
-=======
-        'tqdm==4.62.0'
->>>>>>> 734d60d2
     ],
     provide=[
         'dora_exp_pipeline'
